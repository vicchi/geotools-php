<?php
/**
 * Copyright (c) 2012, Jilles van Gurp
 *
 * Permission is hereby granted, free of charge, to any person obtaining a copy
 * of this software and associated documentation files (the "Software"), to deal
 * in the Software without restriction, including without limitation the rights
 * to use, copy, modify, merge, publish, distribute, sublicense, and/or sell
 * copies of the Software, and to permit persons to whom the Software is
 * furnished to do so, subject to the following conditions:
 *
 * The above copyright notice and this permission notice shall be included in
 * all copies or substantial portions of the Software.
 *
 * THE SOFTWARE IS PROVIDED "AS IS", WITHOUT WARRANTY OF ANY KIND, EXPRESS OR
 * IMPLIED, INCLUDING BUT NOT LIMITED TO THE WARRANTIES OF MERCHANTABILITY,
 * FITNESS FOR A PARTICULAR PURPOSE AND NONINFRINGEMENT. IN NO EVENT SHALL THE
 * AUTHORS OR COPYRIGHT HOLDERS BE LIABLE FOR ANY CLAIM, DAMAGES OR OTHER
 * LIABILITY, WHETHER IN AN ACTION OF CONTRACT, TORT OR OTHERWISE, ARISING FROM,
 * OUT OF OR IN CONNECTION WITH THE SOFTWARE OR THE USE OR OTHER DEALINGS IN THE
 * SOFTWARE.
 */

if (!class_exists ('GeoGeometry')) {
	class GeoGeometry {
		/**
		 * Earth's mean radius, in meters.
		 *
		 * @see http://en.wikipedia.org/wiki/Earth%27s_radius#Mean_radii
		 */
		const EARTH_RADIUS = 6371000.0;
		const EARTH_RADIUS_METERS = 6371000.0;

		protected $EARTH_CIRCUMFERENCE_METERS;
		protected $DEGREE_LATITUDE_METERS;

		function __construct() {
			$this->EARTH_CIRCUMFERENCE_METERS = 6371000.0 * pi() * 2.0;
			$this->DEGREE_LATITUDE_METERS = 6371000.0 * pi() / 180.0;
		}

		/**
		 * @param points
		 *            points that make up the polygon as array of arrays of
		 *            [latitude,longitude]
		 * @return bounding box that contains the polygon as a double array of
		 *         [minLat,maxLat,minLon,maxLon}
		 */
		function polygonToBbox($points) {
			$minLat = 91;
			$minLon = 181;
			$maxLat = -91;
			$maxLon = -181;

			for ($i = 0; $i < sizeof($points); $i++) {
				$minLat = min($minLat, $points[$i][0]);
				$minLon = min($minLon, $points[$i][1]);
				$maxLat = max($maxLat, $points[$i][0]);
				$maxLon = max($maxLon, $points[$i][1]);
			}

			return array($minLat, $maxLat, $minLon, $maxLon);
		}

		/**
		 * @param bbox
		 *            double array of [minLat,maxLat,minLon,maxLon}
		 * @param latitude
		 * @param longitude
		 * @return true if the latitude and longitude are contained in the bbox
		 */
		function bboxContains($bbox, $latitude, $longitude) {
			return $bbox[0] <= $latitude && $latitude <= $bbox[1] && $bbox[2] <= $longitude && $longitude <= $bbox[3];
		}

		/**
		 * Determine whether a point is contained in a polygon. Note, technically
		 * the points that make up the polygon are not contained by it.
		 *
		 * @param polygonPoints
		 *            polygonPoints points that make up the polygon as array of arrays of
		 *            [latitude,longitude]
		 * @param latitude
		 * @param longitude
		 * @return true if the polygon contains the coordinate
		 */
		function polygonContains($polygonPoints, $latitude, $longitude) {

			if (sizeof($polygonPoints) < 3) {
				throw new InvalidArgumentException("a polygon must have at least three points");
			}

			$bbox = $this->polygonToBbox($polygonPoints);
			if (!$this->bboxContains($bbox, $latitude, $longitude)) {
				// outside the containing bbox
				return FALSE;
			}

			$hits = 0;

			$lastLatitude = $polygonPoints[sizeof($polygonPoints) - 1][0];
			$lastLongitude = $polygonPoints[sizeof($polygonPoints) - 1][1];

			// Walk the edges of the polygon
			for ($i = 0; $i < sizeof($polygonPoints); $lastLatitude = $currentLatitude, $lastLongitude = $currentLongitude, $i++) {
				$currentLatitude = $polygonPoints[$i][0];
				$currentLongitude = $polygonPoints[$i][1];

				if ($currentLongitude == $lastLongitude) {
					continue;
				}

				$leftLatitude;
				if ($currentLatitude < $lastLatitude) {
					if ($latitude >= $lastLatitude) {
						continue;
					}
					$leftLatitude = $currentLatitude;
				} else {
					if ($latitude >= $currentLatitude) {
						continue;
					}
					$leftLatitude = $lastLatitude;
				}

				if ($currentLongitude < $lastLongitude) {
					if ($longitude < $currentLongitude || $longitude >= $lastLongitude) {
						continue;
					}
					if ($latitude < $leftLatitude) {
						$hits++;
						continue;
					}
					$test1 = $latitude - $currentLatitude;
					$test2 = $longitude - $currentLongitude;
				} else {
					if ($longitude < $lastLongitude || $longitude >= $currentLongitude) {
						continue;
					}
					if ($latitude < $leftLatitude) {
						$hits++;
						continue;
					}
					$test1 = $latitude - $lastLatitude;
					$test2 = $longitude - $lastLongitude;
				}

				if ($test1 < $test2 / ($lastLongitude - $currentLongitude) * ($lastLatitude - $currentLatitude)) {
					$hits++;
				}
			}

			return ($hits & 1) != 0;
		}

		/**
		 * Simple rounding method that allows you to get rid of some decimals in a
		 * double.
		 *
		 * @param d
		 * @param decimals maximum is 17
		 * @return d rounded to the specified precision
		 */
		function roundToDecimals($d, $decimals) {
			if ($decimals > 17) {
				throw new InvalidArgumentException("are you sure you want this many decimals?");
			}
			$factor = pow(10, $decimals);
			return round($d * $factor) / $factor;
		}

		/**
		 * @param d degrees
		 * @return the radian for the decimal degree:  $d / 180 * pi().
		 */
		function toRadians($d) {
			return $d / 180 * pi();
		}

		private function lengthOfLongitudeDegreeAtLatitude($latitude) {
			$latitudeInRadians = $this->toRadians($latitude);
			return cos($latitudeInRadians) * $this->EARTH_CIRCUMFERENCE_METERS / 360.0;
		}

		/**
		 * Translate a point along the longitude for the specified amount of meters.
		 * Note, this method assumes the earth is a sphere and the result is not
		 * going to be very precise for larger distances.
		 *
		 * @param latitude
		 * @param longitude
		 * @param meters
		 * @return the translated coordinate.
		 */
		function translateLongitude($latitude, $longitude, $meters) {
			return array($latitude, $longitude + $meters / $this->lengthOfLongitudeDegreeAtLatitude($latitude));
		}

		/**
		 * Translate a point along the latitude for the specified amount of meters.
		 * Note, this method assumes the earth is a sphere and the result is not
		 * going to be very precise for larger distances.
		 *
		 * @param latitude
		 * @param longitude
		 * @param meters
		 * @return the translated coordinate.
		 */
		function translateLatitude($latitude, $longitude, $meters) {
			return array($latitude + $meters / $this->DEGREE_LATITUDE_METERS, $longitude);
		}

		/**
		 * Translate a point by the specified meters along the longitude and
		 * latitude. Note, this method assumes the earth is a sphere and the result
		 * is not going to be very precise for larger distances.
		 *
		 * @param latitude
		 * @param longitude
		 * @param lateralMeters
		 * @param longitudalMeters
		 * @return the translated coordinate.
		 */
		function translate($latitude, $longitude, $lateralMeters, $longitudalMeters) {
			$longitudal = $this->translateLongitude($latitude, $longitude, $longitudalMeters);
			return $this->translateLatitude($longitudal[0], $longitudal[1], $lateralMeters);
		}

		/**
		 * Compute the Haversine distance between the two coordinates. Haversine is
		 * one of several distance calculation algorithms that exist. It is not very
		 * precise in the sense that it assumes the earth is a perfect sphere, which
		 * it is not. This means precision drops over larger distances. According to
		 * http://en.wikipedia.org/wiki/Haversine_formula there is a 0.5% error
		 * margin given the 1% difference in curvature between the equator and the
		 * poles.
		 *
		 * @param firstCoordinate
		 *            [latitude, longitude]
		 * @param secondCoordinate
		 *            [latitude, longitude]
		 * @return the distance in meters
		 *
		 */
		function distance($point1, $point2) {
			$lat1 = $point1[0];
			$long1 = $point1[1];

			$lat2 = $point2[0];
			$long2 = $point2[1];

			$deltaLat = $this->toRadians($lat2 - $lat1);
			$deltaLon = $this->toRadians($long2 - $long1);

			$a = sin($deltaLat / 2) * sin($deltaLat / 2) + cos($this->toRadians($lat1)) * cos($this->toRadians($lat2)) * sin($deltaLon / 2) * sin($deltaLon / 2);

			$c = 2 * asin(sqrt($a));

			return self::EARTH_RADIUS * $c;
		}

		function linesCross($x1, $y1, $x2, $y2, $u1, $v1, $u2, $v2) {
			// formula for line: y= a+bx

			// vertical lines result in a divide by 0;
			$line1Vertical = $x2 == $x1;
			$line2Vertical = $u2 == $u1;
			if ($line1Vertical && $line2Vertical) {
				// x=a
				if ($x1 == $u1) {
					// lines are the same
					return $y1 <= $v1 && $v1 < $y2 || $y1 <= $v2 && $v2 < $y2;
				} else {
					// parallel->they don't intersect!
					return FALSE;
				}
<<<<<<< HEAD
			} else if ($line1Vertical && !$line2Vertical) {
				$b2 = ($v2 - $v1) / ($u2 - $u1);
				$a2 = $v1 - $b2 * $u1;

				$xi = $x1;
				$yi = $a2 + $b2 * $xi;
=======
			}
			// calculate intersection point xi,yi
			$xi = -($a1 - $a2) / ($b1 - $b2);
			$yi = $a1 + $b1 * $xi;
			if (($x1 - $xi) * ($xi - $x2) >= 0 && ($u1 - $xi) * ($xi - $u2) >= 0 && ($y1 - $yi) * ($yi - $y2) >= 0 && ($v1 - $yi) * ($yi - $v2) >= 0) {
				return TRUE;
			} else {
				return FALSE;
			}
		}
	}

	/**
	 * Converts a circle to a polygon.
	 *
	 * Note. this function does not work well near the poles.
	 * @param segments
	 *            number of segments the polygon should have. The higher this
	 *            number, the better of an approximation the polygon is for the
	 *            circle.
	 * @param latitude
	 * @param longitude
	 * @param radius
	 * @return an array of the points [latitude,longitude] that make up the
	 *         polygon.
	 */
	function circle2polygon($segments, $latitude, $longitude, $radius) {
		if ($segments < 5) {
			throw new InvalidArgumentException("you need a minimum of 5 segments");
		}
		// for n segments you need n+1 points
		$points = array();

		$relativeLatitude = $radius / $this -> EARTH_RADIUS_METERS * 180 / pi();
        // things get funny near the north and south pole, so doing a modulo 90
        // to ensure that the relative amount of degrees doesn't get too crazy.		
        // modulo seems to work different in php than in Java (no support for doubles using the operator)
		$relativeLongitude = fmod($relativeLatitude / cos($this -> toRadians($latitude)), 90);		

		for ($i = 0; $i < $segments; $i++) {
			// radians go from 0 to 2*PI; we want to divide the circle in nice
			// segments
			$theta = 2 * pi() * $i / $segments;
			$theta=$theta+=0.1;
            if($theta>= 2*pi()) {
                $theta=$theta-2*pi();
            }

			// on the unit circle, any point of the circle has the coordinate
			// cos(t),sin(t) where t is the radian. So, all we need to do that
			// is multiply that with the relative latitude and longitude
			// note, latitude takes the role of y, not x. By convention we
			// always note latitude, longitude instead of the other way around
			$latOnCircle = $latitude + $relativeLatitude * sin($theta);
			$lonOnCircle = $longitude + $relativeLongitude * cos($theta);
			if ($lonOnCircle > 180) {
				$lonOnCircle = -180 + ($lonOnCircle - 180);
			} else if ($lonOnCircle < -180) {
				$lonOnCircle = 180 - ($lonOnCircle + 180);
			}
			
            if($latOnCircle > 90) {
                $latOnCircle = 90 - ($latOnCircle-90);
            } else if($latOnCircle < -90) {
                $latOnCircle = -90 - ($latOnCircle+90);
            }

			array_push($points, array($latOnCircle, $lonOnCircle));
		}
		// should end with same point as the origin
        array_push($points, array($points[0][0],$points[0][1]));
		return $points;
	}

    /**
     * @param direction n,s,e,w
     * @param degrees
     * @param minutes
     * @param seconds
     * @return decimal degree
     */
    function toDecimalDegree($direction,$degrees, $minutes, $seconds) {
        $factor=1;
		
        if($direction &&  (strcmp(strtolower($direction[0]),'w')==0  || strcmp(strtolower($direction[0]),'s')==0)) {
            $factor=-1;
        }
        return ($degrees + $minutes/60 + $seconds/60/60)*$factor;
    }
}

class GeoHash {
	protected $BITS = array(16, 8, 4, 2, 1);
	protected $BASE32_CHARS = array('0', '1', '2', '3', '4', '5', '6', '7', '8', '9', 'b', 'c', 'd', 'e', 'f', 'g', 'h', 'j', 'k', 'm', 'n', 'p', 'q', 'r', 's', 't', 'u', 'v', 'w', 'x', 'y', 'z');
	protected $BASE32_DECODE_MAP = array();
	protected $geogeometry;

	function __construct() {
		$this -> geogeometry = new GeoGeometry();
		for ($i = 0; $i < count($this -> BASE32_CHARS); $i++) {
			$this -> BASE32_DECODE_MAP[$this -> BASE32_CHARS[$i]] = $i;
		}
	}

	/**
	 * Encodes a coordinate into a geo hash.
	 *
	 * @see "http://en.wikipedia.org/wiki/Geohash"
	 * @param latitude
	 * @param longitude
	 * @param length, optional defaults to 12 (maximum). The minimum is 1.
	 * @return geo hash for the coordinate
	 */
	function encode($latitude, $longitude, $length = 12) {
		if ($length < 1 || $length > 12) {
			throw new InvalidArgumentException("length should be between 1 and 12");
		}
		$latInterval = array(-90.0, 90.0);
		$lonInterval = array(-180.0, 180.0);

		$geoHash = '';
		$isEven = TRUE;
		$bit = 0;
		$ch = 0;

		while (strlen($geoHash) < $length) {
			$mid = 0.0;
			if ($isEven) {
				$mid = ($lonInterval[0] + $lonInterval[1]) / 2;
				if ($longitude > $mid) {
					$ch |= $this -> BITS[$bit];
					$lonInterval[0] = $mid;
				} else {
					$lonInterval[1] = $mid;
				}
>>>>>>> 567fd429

				return $yi >= $y1 && $yi <= $y2;

			} else if (!$line1Vertical && $line2Vertical) {
				$b1 = ($y2 - $y1) / ($x2 - $x1);
				$a1 = $y1 - $b1 * $x1;

				$xi = $u1;
				$yi = $a1 + $b1 * $xi;

				return $yi >= $v1 && $yi <= $v2;
			} else {

				$b1 = ($y2 - $y1) / ($x2 - $x1);
				// divide by zero if second line vertical
				$b2 = ($v2 - $v1) / ($u2 - $u1);

				$a1 = $y1 - $b1 * $x1;
				$a2 = $v1 - $b2 * $u1;

				if ($b1 - $b2 == 0) {
					if ($a1 == $a2) {
						// lines are the same
						return $x1 <= $u1 && $u1 < $x2 || $x1 <= $u2 && $u2 < $x2;
					} else {
						// parallel->they don't intersect!
						return FALSE;
					}
				}
				// calculate intersection point xi,yi
				$xi = -($a1 - $a2) / ($b1 - $b2);
				$yi = $a1 + $b1 * $xi;
				if (($x1 - $xi) * ($xi - $x2) >= 0 && ($u1 - $xi) * ($xi - $u2) >= 0 && ($y1 - $yi) * ($yi - $y2) >= 0 && ($v1 - $yi) * ($yi - $v2) >= 0) {
					return TRUE;
				} else {
					return FALSE;
				}
			}
		}

		/**
		 * Converts a circle to a polygon.
		 *
		 * @param segments
		 *            number of segments the polygon should have. The higher this
		 *            number, the better of an approximation the polygon is for the
		 *            circle.
		 * @param latitude
		 * @param longitude
		 * @param radius
		 * @return an array of the points [latitude,longitude] that make up the
		 *         polygon.
		 */
		function circle2polygon($segments, $latitude, $longitude, $radius) {
			if ($segments < 5) {
				throw new InvalidArgumentException("you need a minimum of 5 segments");
			}
			// for n segments you need n+1 points
			$points = array();

			$relativeLatitude = $radius / self::EARTH_RADIUS_METERS * 180 / pi();
			$relativeLongitude = $relativeLatitude / cos($this->toRadians($latitude));

			for ($i = 0; $i < $segments + 1; $i++) {
				// radians go from 0 to 2*PI; we want to divide the circle in nice
				// segments
				$theta = 2 * pi() * $i / $segments;

				// on the unit circle, any point of the circle has the coordinate
				// cos(t),sin(t) where t is the radian. So, all we need to do that
				// is multiply that with the relative latitude and longitude
				// note, latitude takes the role of y, not x. By convention we
				// always note latitude, longitude instead of the other way around
				$latOnCircle = $latitude + $relativeLatitude * sin($theta);
				$lonOnCircle = $longitude + $relativeLongitude * cos($theta);
				if ($lonOnCircle > 180) {
					$lonOnCircle = -180 + ($lonOnCircle - 180);
				} else if ($lonOnCircle < -180) {
					$lonOnCircle = 180 - ($lonOnCircle + 180);
				}

				array_push($points, array($latOnCircle, $lonOnCircle));
			}
			return $points;
		}

	}	// end-class GeoGeometry
}	// end-if (!class_exists ('GeoGeometry'))

if (!class_exists ('GeoHash')) {
	class GeoHash {
		protected $BITS = array(16, 8, 4, 2, 1);
		protected $BASE32_CHARS = array('0', '1', '2', '3', '4', '5', '6', '7', '8', '9', 'b', 'c', 'd', 'e', 'f', 'g', 'h', 'j', 'k', 'm', 'n', 'p', 'q', 'r', 's', 't', 'u', 'v', 'w', 'x', 'y', 'z');
		protected $BASE32_DECODE_MAP = array();
		protected $geogeometry;

		function __construct() {
			$this->geogeometry = new GeoGeometry();
			for ($i = 0; $i < count($this->BASE32_CHARS); $i++) {
				$this->BASE32_DECODE_MAP[$this->BASE32_CHARS[$i]] = $i;
			}
		}

		/**
		 * Encodes a coordinate into a geo hash.
		 *
		 * @see "http://en.wikipedia.org/wiki/Geohash"
		 * @param latitude
		 * @param longitude
		 * @param length, optional defaults to 12 (maximum). The minimum is 1.
		 * @return geo hash for the coordinate
		 */
		function encode($latitude, $longitude, $length = 12) {
			if ($length < 1 || $length > 12) {
				throw new InvalidArgumentException("length should be between 1 and 12");
			}
			$latInterval = array(-90.0, 90.0);
			$lonInterval = array(-180.0, 180.0);

			$geoHash = '';
			$isEven = TRUE;
			$bit = 0;
			$ch = 0;

			while (strlen($geoHash) < $length) {
				$mid = 0.0;
				if ($isEven) {
					$mid = ($lonInterval[0] + $lonInterval[1]) / 2;
					if ($longitude > $mid) {
						$ch |= $this->BITS[$bit];
						$lonInterval[0] = $mid;
					} else {
						$lonInterval[1] = $mid;
					}

				} else {
					$mid = ($latInterval[0] + $latInterval[1]) / 2;
					if ($latitude > $mid) {
						$ch |= $this->BITS[$bit];
						$latInterval[0] = $mid;
					} else {
						$latInterval[1] = $mid;
					}
				}

				$isEven = $isEven ? FALSE : TRUE;

				if ($bit < 4) {
					$bit++;
				} else {
					$geoHash = $geoHash . $this->BASE32_CHARS[$ch];
					$bit = 0;
					$ch = 0;
				}
			}
			return $geoHash;
		}

		private function encodeWithBbox($latitude, $longitude, $length = 12) {
			if ($length < 1 || $length > 12) {
				throw new InvalidArgumentException("length should be between 1 and 12");
			}
			$latInterval = array(-90.0, 90.0);
			$lonInterval = array(-180.0, 180.0);

			$geoHash = '';
			$isEven = TRUE;
			$bit = 0;
			$ch = 0;

			while (strlen($geoHash) < $length) {
				$mid = 0.0;
				if ($isEven) {
					$mid = ($lonInterval[0] + $lonInterval[1]) / 2;
					if ($longitude > $mid) {
						$ch |= $this->BITS[$bit];
						$lonInterval[0] = $mid;
					} else {
						$lonInterval[1] = $mid;
					}

				} else {
					$mid = ($latInterval[0] + $latInterval[1]) / 2;
					if ($latitude > $mid) {
						$ch |= $this->BITS[$bit];
						$latInterval[0] = $mid;
					} else {
						$latInterval[1] = $mid;
					}
				}

				$isEven = $isEven ? FALSE : TRUE;

				if ($bit < 4) {
					$bit++;
				} else {
					$geoHash = $geoHash . $this->BASE32_CHARS[$ch];
					$bit = 0;
					$ch = 0;
				}
			}
			return array($geoHash, array($latInterval[0], $latInterval[1], $lonInterval[0], $lonInterval[1]));
		}

		/**
		 * This decodes the geo hash to it's center. Note that the coordinate that
		 * you used to generate the geo hash may be anywhere in the geo hash's
		 * bounding box and therefore you should not expect them to be identical.
		 *
		 * Should you wish to apply some rounding, you can use the
		 * GeoGeometry.roundToDecimals method.
		 *
		 * @param geohash
		 * @return a coordinate representing the center of the geohash as a double
		 *         array of [latitude,longitude]
		 */
		function decode($geoHash) {
			$latInterval = array(-90.0, 90.0);
			$lonInterval = array(-180.0, 180.0);
			$isEven = TRUE;

			for ($i = 0; $i < strlen($geoHash); $i++) {
				$currentChar = $this->BASE32_DECODE_MAP[$geoHash[$i]];
				for ($z = 0; $z < sizeof($this->BITS); $z++) {
					$mask = $this->BITS[$z];
					if ($isEven) {
						if (($currentChar & $mask) != 0) {
							$lonInterval[0] = ($lonInterval[0] + $lonInterval[1]) / 2;
						} else {
							$lonInterval[1] = ($lonInterval[0] + $lonInterval[1]) / 2;
						}

					} else {
						if (($currentChar & $mask) != 0) {
							$latInterval[0] = ($latInterval[0] + $latInterval[1]) / 2;
						} else {
							$latInterval[1] = ($latInterval[0] + $latInterval[1]) / 2;
						}
					}
					$isEven = $isEven ? FALSE : TRUE;
				}
			}
			$latitude = ($latInterval[0] + $latInterval[1]) / 2;
			$longitude = ($lonInterval[0] + $lonInterval[1]) / 2;

			return array($latitude, $longitude);
		}

		/**
		 * @param geohash
		 * @return double array representing the bounding box for the geohash of
		 *         [nort latitude, south latitude, east longitude, west longitude]
		 */
		function decodeToBbox($geoHash) {
			$latInterval = array(-90.0, 90.0);
			$lonInterval = array(-180.0, 180.0);
			$isEven = TRUE;

			for ($i = 0; $i < strlen($geoHash); $i++) {
				$currentChar = $this->BASE32_DECODE_MAP[$geoHash[$i]];
				for ($z = 0; $z < sizeof($this->BITS); $z++) {
					$mask = $this->BITS[$z];
					if ($isEven) {
						if (($currentChar & $mask) != 0) {
							$lonInterval[0] = ($lonInterval[0] + $lonInterval[1]) / 2;
						} else {
							$lonInterval[1] = ($lonInterval[0] + $lonInterval[1]) / 2;
						}

					} else {
						if (($currentChar & $mask) != 0) {
							$latInterval[0] = ($latInterval[0] + $latInterval[1]) / 2;
						} else {
							$latInterval[1] = ($latInterval[0] + $latInterval[1]) / 2;
						}
					}
					$isEven = $isEven ? FALSE : TRUE;
				}
			}

			return array($latInterval[0], $latInterval[1], $lonInterval[0], $lonInterval[1]);
		}

		/**
		 * @return the geo hash of the same length directly north of the bounding
		 *         box.
		 */
		function north($geoHash) {
			$bbox = $this->decodeToBbox($geoHash);
			$latDiff = $bbox[1] - $bbox[0];
			$lat = $bbox[0] - $latDiff / 2;
			$lon = ($bbox[2] + $bbox[3]) / 2;
			return $this->encode($lat, $lon, strlen($geoHash));
		}

		/**
		 * @return the geo hash of the same length directly south of the bounding
		 *         box.
		 */
		function south($geoHash) {
			$bbox = $this->decodeToBbox($geoHash);
			$latDiff = $bbox[1] - $bbox[0];
			$lat = $bbox[1] + $latDiff / 2;
			$lon = ($bbox[2] + $bbox[3]) / 2;
			return $this->encode($lat, $lon, strlen($geoHash));
		}

<<<<<<< HEAD
		/**
		 * @return the geo hash of the same length directly west of the bounding
		 *         box.
		 */
		function west($geoHash) {
			$bbox = $this->decodeToBbox($geoHash);
			$lonDiff = $bbox[3] - $bbox[2];
			$lat = ($bbox[0] + $bbox[1]) / 2;
			$lon = $bbox[2] - $lonDiff / 2;
			if ($lon < -180) {
				$lon = 180 - ($lon + 180);
=======
		return array($latInterval[0], $latInterval[1], $lonInterval[0], $lonInterval[1]);
	}

	/**
	 * @return the geo hash of the same length directly north of the bounding
	 *         box.
	 */
	function north($geoHash) {
		$bbox = $this -> decodeToBbox($geoHash);
		$latDiff = $bbox[1] - $bbox[0];
		$lat = $bbox[0] - $latDiff / 2;
		$lon = ($bbox[2] + $bbox[3]) / 2;
		return $this -> encode($lat, $lon, strlen($geoHash));
	}

	/**
	 * @return the geo hash of the same length directly south of the bounding
	 *         box.
	 */
	function south($geoHash) {
		$bbox = $this -> decodeToBbox($geoHash);
		$latDiff = $bbox[1] - $bbox[0];
		$lat = $bbox[1] + $latDiff / 2;
		$lon = ($bbox[2] + $bbox[3]) / 2;
		return $this -> encode($lat, $lon, strlen($geoHash));
	}

	/**
	 * @return the geo hash of the same length directly west of the bounding
	 *         box.
	 */
	function west($geoHash) {
		$bbox = $this -> decodeToBbox($geoHash);
		$lonDiff = $bbox[3] - $bbox[2];
		$lat = ($bbox[0] + $bbox[1]) / 2;
		$lon = $bbox[2] - $lonDiff / 2;
		if ($lon < -180) {
			$lon = 180 - ($lon + 180);
		}

		return $this -> encode($lat, $lon, strlen($geoHash));
	}

	/**
	 * @return the geo hash of the same length directly east of the bounding
	 *         box.
	 */
	function east($geoHash) {
		$bbox = $this -> decodeToBbox($geoHash);
		$lonDiff = $bbox[3] - $bbox[2];
		$lat = ($bbox[0] + $bbox[1]) / 2;
		$lon = $bbox[3] + $lonDiff / 2;

		if ($lon > 180) {
			$lon = -180 + ($lon - 180);
		}

		return $this -> encode($lat, $lon, strlen($geoHash));
	}

	function isWest($l1, $l2) {
		$ll1 = $l1 + 180;
		$ll2 = $l2 + 180;
		if ($ll1 < $ll2 && $ll2 - $ll1 < 180) {
			return TRUE;
		} else if ($ll1 > $ll2 && $ll2 + 360 - $ll1 < 180) {
			return TRUE;
		} else {
			return FALSE;
		}
	}

	function isEast($l1, $l2) {
		$ll1 = $l1 + 180;
		$ll2 = $l2 + 180;
		if ($ll1 > $ll2 && $ll1 - $ll2 < 180) {
			return TRUE;
		} else if ($ll1 < $ll2 && $ll1 + 360 - $ll2 < 180) {
			return TRUE;
		} else {
			return FALSE;
		}
	}

	function isNorth($l1, $l2) {
		return $l1 > $l2;
	}

	function isSouth($l1, $l2) {
		return $l1 < $l2;
	}

	/**
	 * Returns a suitable geo hash length for the desired granularity in meters. The maximum length returned here is 8.
	 * @param granularityInMeters
	 * @return a length between 2 and 10.
	 */
	function getSuitableHashLength($granularityInMeters, $latitude, $longitude) {
		if($granularityInMeters < 5) {
			return 10;
		}
		$hash = $this->encode($latitude, $longitude);
		$width=0;
		$length=strlen($hash);
		while($width < $granularityInMeters && strlen($hash) >=2) {
			$length=strlen($hash);
			$bbox = $this->decodeToBbox($hash);
			$width=$this->geogeometry->distance(array($bbox[0],$bbox[2]), array($bbox[0],$bbox[3]));
			$hash=substr($hash, 0,strlen($hash)-1);
		}
		return min($length+1, 12);
	}

	/**
	 * Cover the polygon with geo hashes. This is useful for indexing mainly.
	 *
	 * @param maxLength
	 *            maximum length of the geoHash; the more you specify, the more
	 *            expensive it gets
	 * @param polygonPoints
	 *            polygonPoints points that make up the polygon as arrays of
	 *            [latitude,longitude]
	 * @return a set of geo hashes that cover the polygon area.
	 */
	function getGeoHashesForPolygon($maxLength, $polygonPoints) {
		if ($maxLength < 2 || $maxLength > 10) {
			throw new InvalidArgumentException("maxLength should be between 1 and 10");
		}

		$bbox = $this -> geogeometry -> polygonToBbox($polygonPoints);
		// first lets figure out an appropriate geohash length
		$diagonal = $this -> geogeometry -> distance(array($bbox[0], $bbox[2]), array($bbox[1], $bbox[3]));
		$hashLength = $this -> getSuitableHashLength($diagonal,$bbox[0], $bbox[2]);

		$partiallyContained = array();
		// now lets generate all geohashes for the containing bounding box
		// lets start at the top left:

		$rowHash = $this -> encode($bbox[0], $bbox[2], $hashLength);
		$rowBox = $this -> decodeToBbox($rowHash);
		while ($rowBox[0] < $bbox[1]) {
			$columnHash = $rowHash;
			$columnBox = $rowBox;

			while ($this -> isWest($columnBox[2], $bbox[3])) {
				array_push($partiallyContained, $columnHash);
				$columnHash = $this -> east($columnHash);
				$columnBox = $this -> decodeToBbox($columnHash);
>>>>>>> 567fd429
			}

			return $this->encode($lat, $lon, strlen($geoHash));
		}

		/**
		 * @return the geo hash of the same length directly east of the bounding
		 *         box.
		 */
		function east($geoHash) {
			$bbox = $this->decodeToBbox($geoHash);
			$lonDiff = $bbox[3] - $bbox[2];
			$lat = ($bbox[0] + $bbox[1]) / 2;
			$lon = $bbox[3] + $lonDiff / 2;

			if ($lon > 180) {
				$lon = -180 + ($lon - 180);
			}

			return $this->encode($lat, $lon, strlen($geoHash));
		}

		function isWest($l1, $l2) {
			$ll1 = $l1 + 180;
			$ll2 = $l2 + 180;
			if ($ll1 < $ll2 && $ll2 - $ll1 < 180) {
				return TRUE;
			} else if ($ll1 > $ll2 && $ll2 + 360 - $ll1 < 180) {
				return TRUE;
			} else {
				return FALSE;
			}
		}

		function isEast($l1, $l2) {
			$ll1 = $l1 + 180;
			$ll2 = $l2 + 180;
			if ($ll1 > $ll2 && $ll1 - $ll2 < 180) {
				return TRUE;
			} else if ($ll1 < $ll2 && $ll1 + 360 - $ll2 < 180) {
				return TRUE;
			} else {
				return FALSE;
			}
		}

		function isNorth($l1, $l2) {
			return $l1 > $l2;
		}

		function isSouth($l1, $l2) {
			return $l1 < $l2;
		}

		/**
		 * Returns a suitable geo hash length for the desired granularity in meters. The maximum length returned here is 8.
		 * @param granularityInMeters
		 * @return a length between 2 and 10.
		 */
		function getSuitableHashLength($granularityInMeters) {
			if ($granularityInMeters < 1) {
				$hashLength = 10;
			} else if ($granularityInMeters < 5) {
				$hashLength = 9;
			} else if ($granularityInMeters < 50) {
				$hashLength = 8;
			} else if ($granularityInMeters < 200) {
				$hashLength = 7;
			} else if ($granularityInMeters < 1500) {
				$hashLength = 6;
			} else if ($granularityInMeters < 10000) {
				$hashLength = 5;
			} else if ($granularityInMeters < 50000) {
				$hashLength = 4;
			} else if ($granularityInMeters < 200000) {
				$hashLength = 3;
			} else {
				$hashLength = 2;
			}
			return $hashLength;
		}

		/**
		 * Cover the polygon with geo hashes. This is useful for indexing mainly.
		 *
		 * @param maxLength
		 *            maximum length of the geoHash; the more you specify, the more
		 *            expensive it gets
		 * @param polygonPoints
		 *            polygonPoints points that make up the polygon as arrays of
		 *            [latitude,longitude]
		 * @return a set of geo hashes that cover the polygon area.
		 */
		function getGeoHashesForPolygon($maxLength, $polygonPoints) {
			if ($maxLength < 2 || $maxLength > 10) {
				throw new InvalidArgumentException("maxLength should be between 1 and 10");
			}

			$bbox = $this->geogeometry->polygonToBbox($polygonPoints);
			// first lets figure out an appropriate geohash length
			$diagonal = $this->geogeometry->distance(array($bbox[0], $bbox[2]), array($bbox[1], $bbox[3]));
			$hashLength = $this->getSuitableHashLength($diagonal);

			$partiallyContained = array();
			// now lets generate all geohashes for the containing bounding box
			// lets start at the top left:

			$rowHash = $this->encode($bbox[0], $bbox[2], $hashLength);
			$rowBox = $this->decodeToBbox($rowHash);
			while ($rowBox[0] < $bbox[1]) {
				$columnHash = $rowHash;
				$columnBox = $rowBox;

				while ($this->isWest($columnBox[2], $bbox[3])) {
					array_push($partiallyContained, $columnHash);
					$columnHash = $this->east($columnHash);
					$columnBox = $this->decodeToBbox($columnHash);
				}

				// move to the next row
				$rowHash = $this->south($rowHash);
				$rowBox = $this->decodeToBbox($rowHash);
			}

			$fullyContained = array();

			$detail = $hashLength;
			// we're not aiming for perfect detail here in terms of 'pixelation', 6
			// extra chars in the geohash ought to be enough and going beyond 9
			// doesn't serve much purpose.

			while ($detail < $maxLength) {
				$result = $this->splitAndFilter($polygonPoints, $fullyContained, $partiallyContained);
				$partiallyContained = $result[0];
				$fullyContained = $result[1];
				$detail = $detail + 1;
			}

			// add the remaining hashes that we didn't split
			foreach ($partiallyContained as $value) {
				array_push($fullyContained, $value);
			}

			return $fullyContained;
		}

		private function splitAndFilter($polygonPoints, $fullyContained, $partiallyContained) {
			$stillPartial = array();
			// now we need to break up the partially contained hashes
			foreach ($partiallyContained as $hash) {
				foreach ($this->subHashes($hash) as $h) {
					$hashBbox = $this->decodeToBbox($h);
					$nw = $this->geogeometry->polygonContains($polygonPoints, $hashBbox[0], $hashBbox[2]);
					$ne = $this->geogeometry->polygonContains($polygonPoints, $hashBbox[0], $hashBbox[3]);
					$sw = $this->geogeometry->polygonContains($polygonPoints, $hashBbox[1], $hashBbox[2]);
					$se = $this->geogeometry->polygonContains($polygonPoints, $hashBbox[1], $hashBbox[3]);
					if ($nw && $ne && $sw && $se) {
						array_push($fullyContained, $h);
					} else if ($nw || $ne || $sw || $se) {
						array_push($stillPartial, $h);
					} else {
						$last = $polygonPoints[0];
						for ($i = 1; $i < sizeof($polygonPoints); $i++) {
							$current = $polygonPoints[$i];
							if ($this->geogeometry->linesCross($hashBbox[0], $hashBbox[2], $hashBbox[0], $hashBbox[3], $last[0], $last[1], $current[0], $current[1])) {
								array_push($stillPartial, $h);
								break;
							} else if ($this->geogeometry->linesCross($hashBbox[0], $hashBbox[3], $hashBbox[1], $hashBbox[3], $last[0], $last[1], $current[0], $current[1])) {
								array_push($stillPartial, $h);
								break;
							} else if ($this->geogeometry->linesCross($hashBbox[1], $hashBbox[3], $hashBbox[1], $hashBbox[2], $last[0], $last[1], $current[0], $current[1])) {
								array_push($stillPartial, $h);
								break;
							} else if ($this->geogeometry->linesCross($hashBbox[1], $hashBbox[2], $hashBbox[0], $hashBbox[2], $last[0], $last[1], $current[0], $current[1])) {
								array_push($stillPartial, $h);
								break;
							}
						}
					}
				}
			}
			return array($stillPartial, $fullyContained);
		}

		/**
		 * Return the 32 geo hashes this geohash can be divided into.
		 *
		 * They are returned alpabetically sorted but in the real world they follow
		 * this pattern:
		 *
		 * <pre>
		 * u33dbfc0 u33dbfc2 | u33dbfc8 u33dbfcb
		 * u33dbfc1 u33dbfc3 | u33dbfc9 u33dbfcc
		 * -------------------------------------
		 * u33dbfc4 u33dbfc6 | u33dbfcd u33dbfcf
		 * u33dbfc5 u33dbfc7 | u33dbfce u33dbfcg
		 * -------------------------------------
		 * u33dbfch u33dbfck | u33dbfcs u33dbfcu
		 * u33dbfcj u33dbfcm | u33dbfct u33dbfcv
		 * -------------------------------------
		 * u33dbfcn u33dbfcq | u33dbfcw u33dbfcy
		 * u33dbfcp u33dbfcr | u33dbfcx u33dbfcz
		 * </pre>
		 *
		 * the first 4 share the north east 1/8th the first 8 share the north east
		 * 1/4th the first 16 share the north 1/2 and so on.
		 *
		 * They are ordered as follows:
		 *
		 * <pre>
		 *  0  2  8 10
		 *  1  3  9 11
		 *  4  6 12 14
		 *  5  7 13 15
		 * 16 18 24 26
		 * 17 19 25 27
		 * 20 22 28 30
		 * 21 23 29 31
		 * </pre>
		 *
		 * Some useful properties: Anything ending with
		 *
		 * <pre>
		 * 0-g = N
		 * h-z = S
		 *
		 * 0-7 = NW
		 * 8-g = NE
		 * h-r = SW
		 * s-z = SE
		 * </pre>
		 *
		 * @param geoHash
		 * @return String array with the geo hashes.
		 */
		function subHashes($geoHash) {
			$list = array();
			foreach ($this->BASE32_CHARS as $c) {
				array_push($list, $geoHash . $c);
			}
			return $list;
		}

		/**
		 * @param hashLength
		 * @param wayPoints
		 * @return set of geo hashes along the path with the specified geo hash
		 *         length
		 */
		function geoHashesForPath($hashLength, $wayPoints) {
			if (sizeof($wayPoints) < 2) {
				throw new InvalidArgumentException("must have at least two way points on the path");
			}
			$hashes = array();
			// The slope of the line through points A(ax, ay) and B(bx, by) is given
			// by m = (by-ay)/(bx-ax) and the equation of this
			// line can be written y = m(x - ax) + ay.

			for ($i = 1; $i < sizeof($wayPoints); $i++) {
				$previousPoint = $wayPoints[i - 1];
				$point = $wayPoints[i];

				$hashesForSegment = $this->geoHashesForLine($hashLength, $previousPoint[0], $previousPoint[1], $point[0], $point[1]);
				foreach ($hashesForSegment as $h) {
					array_push($hashes, $h);
				}
			}
			return $hashes;
		}

		/**
		 * @param hashLength
		 * @param lat1
		 * @param lon1
		 * @param lat2
		 * @param lon2
		 * @return set of geo hashes along the line with the specified geo hash
		 *         length.
		 */
		function geoHashesForLine($hashLength, $lat1, $lon1, $lat2, $lon2) {
			if ($lat1 == $lat2 && $lon1 == $lon2) {
				throw new InvalidArgumentException("identical begin and end coordinate: line must have two different points");
			}

			$result1 = $this->encodeWithBbox($lat1, $lon1, $hashLength);
			$bbox1 = $result1[1];
			$result2 = $this->encodeWithBbox($lat2, $lon2, $hashLength);
			$bbox2 = $result2[1];
			$hash1 = $result1[0];
			$hash2 = $result2[0];
			if (strcmp($hash1, $hash2) == 0) {
				return $this->getGeoHashesForPolygon($hashLength, array( array($bbox1[0], $bbox1[2]), array($bbox1[0], $bbox1[3]), array($bbox1[1], $bbox1[3]), array($bbox1[1], $bbox2[2])));
			} else if ($lat1 <= $lat2) {
				return $this->getGeoHashesForPolygon($hashLength, array( array($bbox1[1], $bbox1[2]), array($bbox1[0], $bbox1[3]), array($bbox2[0], $bbox2[3]), array($bbox2[1], $bbox2[2])));
			} else {
				return $this->getGeoHashesForPolygon($hashLength, array( array($bbox1[0], $bbox1[2]), array($bbox1[1], $bbox1[3]), array($bbox2[1], $bbox2[2]), array($bbox2[0], $bbox2[3])));
			}
		}

		function geoHashesForCircle($length, $latitude, $longitude, $radius) {
			// bit of a wet finger approach here: it doesn't make much sense to have
			// lots of segments unless we have a long geohash or a large radius
			$segments;
			if ($length > $this->getSuitableHashLength($radius) - 3) {
				$segments = 200;
			} else if ($length > $this->getSuitableHashLength($radius) - 2) {
				$segments = 100;
			} else if ($length > $this->getSuitableHashLength($radius) - 1) {
				$segments = 50;
			} else {
				// we don't seem to care about detail
				$segments = 10;
			}

			$circle2polygon = $this->geogeometry->circle2polygon($segments, $latitude, $longitude, $radius);
			return $this->getGeoHashesForPolygon($length, $circle2polygon);
		}
<<<<<<< HEAD

	}	// end-class GeoHash
}	// end-if (!class_exists ('GeoHash))

=======
		return $hashes;
	}

	/**
	 * @param hashLength
	 * @param lat1
	 * @param lon1
	 * @param lat2
	 * @param lon2
	 * @return set of geo hashes along the line with the specified geo hash
	 *         length.
	 */
	function geoHashesForLine($hashLength, $lat1, $lon1, $lat2, $lon2) {
		if ($lat1 == $lat2 && $lon1 == $lon2) {
			throw new InvalidArgumentException("identical begin and end coordinate: line must have two different points");
		}

		$result1 = $this -> encodeWithBbox($lat1, $lon1, $hashLength);
		$bbox1 = $result1[1];
		$result2 = $this -> encodeWithBbox($lat2, $lon2, $hashLength);
		$bbox2 = $result2[1];
		$hash1 = $result1[0];
		$hash2 = $result2[0];
		if (strcmp($hash1, $hash2) == 0) {
			return $this -> getGeoHashesForPolygon($hashLength, array( array($bbox1[0], $bbox1[2]), array($bbox1[0], $bbox1[3]), array($bbox1[1], $bbox1[3]), array($bbox1[1], $bbox2[2])));
		} else if ($lat1 <= $lat2) {
			return $this -> getGeoHashesForPolygon($hashLength, array( array($bbox1[1], $bbox1[2]), array($bbox1[0], $bbox1[3]), array($bbox2[0], $bbox2[3]), array($bbox2[1], $bbox2[2])));
		} else {
			return $this -> getGeoHashesForPolygon($hashLength, array( array($bbox1[0], $bbox1[2]), array($bbox1[1], $bbox1[3]), array($bbox2[1], $bbox2[2]), array($bbox2[0], $bbox2[3])));
		}
	}

	function geoHashesForCircle($length, $latitude, $longitude, $radius) {
		// bit of a wet finger approach here: it doesn't make much sense to have
		// lots of segments unless we have a long geohash or a large radius
		$segments;
		$suitableLength=getSuitableHashLength($radius,$latitude, $longitude);
		if($length > $suitableLength - 3) {
			$segments = 200;
		} else if ($length > $suitableLength - 2) {
			$segments = 100;
		} else if ($length > $suitableLength - 1) {
			$segments = 50;
		} else {
			// we don't seem to care about detail
			$segments = 10;
		}

		$circle2polygon = $this -> geogeometry -> circle2polygon($segments, $latitude, $longitude, $radius);
		return $this -> getGeoHashesForPolygon($length, $circle2polygon);
	}

}
>>>>>>> 567fd429
?><|MERGE_RESOLUTION|>--- conflicted
+++ resolved
@@ -21,18 +21,17 @@
  * SOFTWARE.
  */
 
-if (!class_exists ('GeoGeometry')) {
-	class GeoGeometry {
-		/**
-		 * Earth's mean radius, in meters.
-		 *
-		 * @see http://en.wikipedia.org/wiki/Earth%27s_radius#Mean_radii
-		 */
-		const EARTH_RADIUS = 6371000.0;
-		const EARTH_RADIUS_METERS = 6371000.0;
-
-		protected $EARTH_CIRCUMFERENCE_METERS;
-		protected $DEGREE_LATITUDE_METERS;
+class GeoGeometry {
+	/**
+	 * Earth's mean radius, in meters.
+	 *
+	 * @see http://en.wikipedia.org/wiki/Earth%27s_radius#Mean_radii
+	 */
+	protected $EARTH_RADIUS = 6371000.0;
+
+	protected $EARTH_RADIUS_METERS = 6371000.0;
+	protected $EARTH_CIRCUMFERENCE_METERS;
+	protected $DEGREE_LATITUDE_METERS;
 
 		function __construct() {
 			$this->EARTH_CIRCUMFERENCE_METERS = 6371000.0 * pi() * 2.0;
@@ -274,25 +273,51 @@
 					// parallel->they don't intersect!
 					return FALSE;
 				}
-<<<<<<< HEAD
 			} else if ($line1Vertical && !$line2Vertical) {
 				$b2 = ($v2 - $v1) / ($u2 - $u1);
 				$a2 = $v1 - $b2 * $u1;
 
 				$xi = $x1;
 				$yi = $a2 + $b2 * $xi;
-=======
-			}
-			// calculate intersection point xi,yi
-			$xi = -($a1 - $a2) / ($b1 - $b2);
-			$yi = $a1 + $b1 * $xi;
-			if (($x1 - $xi) * ($xi - $x2) >= 0 && ($u1 - $xi) * ($xi - $u2) >= 0 && ($y1 - $yi) * ($yi - $y2) >= 0 && ($v1 - $yi) * ($yi - $v2) >= 0) {
-				return TRUE;
+
+				return $yi >= $y1 && $yi <= $y2;
+
+			} else if (!$line1Vertical && $line2Vertical) {
+				$b1 = ($y2 - $y1) / ($x2 - $x1);
+				$a1 = $y1 - $b1 * $x1;
+
+				$xi = $u1;
+				$yi = $a1 + $b1 * $xi;
+
+				return $yi >= $v1 && $yi <= $v2;
 			} else {
-				return FALSE;
-			}
-		}
-	}
+
+				$b1 = ($y2 - $y1) / ($x2 - $x1);
+				// divide by zero if second line vertical
+				$b2 = ($v2 - $v1) / ($u2 - $u1);
+
+				$a1 = $y1 - $b1 * $x1;
+				$a2 = $v1 - $b2 * $u1;
+
+				if ($b1 - $b2 == 0) {
+					if ($a1 == $a2) {
+						// lines are the same
+						return $x1 <= $u1 && $u1 < $x2 || $x1 <= $u2 && $u2 < $x2;
+					} else {
+						// parallel->they don't intersect!
+						return FALSE;
+					}
+				}
+				// calculate intersection point xi,yi
+				$xi = -($a1 - $a2) / ($b1 - $b2);
+				$yi = $a1 + $b1 * $xi;
+				if (($x1 - $xi) * ($xi - $x2) >= 0 && ($u1 - $xi) * ($xi - $u2) >= 0 && ($y1 - $yi) * ($yi - $y2) >= 0 && ($v1 - $yi) * ($yi - $v2) >= 0) {
+					return TRUE;
+				} else {
+					return FALSE;
+				}
+			}
+		}
 
 	/**
 	 * Converts a circle to a polygon.
@@ -373,140 +398,6 @@
     }
 }
 
-class GeoHash {
-	protected $BITS = array(16, 8, 4, 2, 1);
-	protected $BASE32_CHARS = array('0', '1', '2', '3', '4', '5', '6', '7', '8', '9', 'b', 'c', 'd', 'e', 'f', 'g', 'h', 'j', 'k', 'm', 'n', 'p', 'q', 'r', 's', 't', 'u', 'v', 'w', 'x', 'y', 'z');
-	protected $BASE32_DECODE_MAP = array();
-	protected $geogeometry;
-
-	function __construct() {
-		$this -> geogeometry = new GeoGeometry();
-		for ($i = 0; $i < count($this -> BASE32_CHARS); $i++) {
-			$this -> BASE32_DECODE_MAP[$this -> BASE32_CHARS[$i]] = $i;
-		}
-	}
-
-	/**
-	 * Encodes a coordinate into a geo hash.
-	 *
-	 * @see "http://en.wikipedia.org/wiki/Geohash"
-	 * @param latitude
-	 * @param longitude
-	 * @param length, optional defaults to 12 (maximum). The minimum is 1.
-	 * @return geo hash for the coordinate
-	 */
-	function encode($latitude, $longitude, $length = 12) {
-		if ($length < 1 || $length > 12) {
-			throw new InvalidArgumentException("length should be between 1 and 12");
-		}
-		$latInterval = array(-90.0, 90.0);
-		$lonInterval = array(-180.0, 180.0);
-
-		$geoHash = '';
-		$isEven = TRUE;
-		$bit = 0;
-		$ch = 0;
-
-		while (strlen($geoHash) < $length) {
-			$mid = 0.0;
-			if ($isEven) {
-				$mid = ($lonInterval[0] + $lonInterval[1]) / 2;
-				if ($longitude > $mid) {
-					$ch |= $this -> BITS[$bit];
-					$lonInterval[0] = $mid;
-				} else {
-					$lonInterval[1] = $mid;
-				}
->>>>>>> 567fd429
-
-				return $yi >= $y1 && $yi <= $y2;
-
-			} else if (!$line1Vertical && $line2Vertical) {
-				$b1 = ($y2 - $y1) / ($x2 - $x1);
-				$a1 = $y1 - $b1 * $x1;
-
-				$xi = $u1;
-				$yi = $a1 + $b1 * $xi;
-
-				return $yi >= $v1 && $yi <= $v2;
-			} else {
-
-				$b1 = ($y2 - $y1) / ($x2 - $x1);
-				// divide by zero if second line vertical
-				$b2 = ($v2 - $v1) / ($u2 - $u1);
-
-				$a1 = $y1 - $b1 * $x1;
-				$a2 = $v1 - $b2 * $u1;
-
-				if ($b1 - $b2 == 0) {
-					if ($a1 == $a2) {
-						// lines are the same
-						return $x1 <= $u1 && $u1 < $x2 || $x1 <= $u2 && $u2 < $x2;
-					} else {
-						// parallel->they don't intersect!
-						return FALSE;
-					}
-				}
-				// calculate intersection point xi,yi
-				$xi = -($a1 - $a2) / ($b1 - $b2);
-				$yi = $a1 + $b1 * $xi;
-				if (($x1 - $xi) * ($xi - $x2) >= 0 && ($u1 - $xi) * ($xi - $u2) >= 0 && ($y1 - $yi) * ($yi - $y2) >= 0 && ($v1 - $yi) * ($yi - $v2) >= 0) {
-					return TRUE;
-				} else {
-					return FALSE;
-				}
-			}
-		}
-
-		/**
-		 * Converts a circle to a polygon.
-		 *
-		 * @param segments
-		 *            number of segments the polygon should have. The higher this
-		 *            number, the better of an approximation the polygon is for the
-		 *            circle.
-		 * @param latitude
-		 * @param longitude
-		 * @param radius
-		 * @return an array of the points [latitude,longitude] that make up the
-		 *         polygon.
-		 */
-		function circle2polygon($segments, $latitude, $longitude, $radius) {
-			if ($segments < 5) {
-				throw new InvalidArgumentException("you need a minimum of 5 segments");
-			}
-			// for n segments you need n+1 points
-			$points = array();
-
-			$relativeLatitude = $radius / self::EARTH_RADIUS_METERS * 180 / pi();
-			$relativeLongitude = $relativeLatitude / cos($this->toRadians($latitude));
-
-			for ($i = 0; $i < $segments + 1; $i++) {
-				// radians go from 0 to 2*PI; we want to divide the circle in nice
-				// segments
-				$theta = 2 * pi() * $i / $segments;
-
-				// on the unit circle, any point of the circle has the coordinate
-				// cos(t),sin(t) where t is the radian. So, all we need to do that
-				// is multiply that with the relative latitude and longitude
-				// note, latitude takes the role of y, not x. By convention we
-				// always note latitude, longitude instead of the other way around
-				$latOnCircle = $latitude + $relativeLatitude * sin($theta);
-				$lonOnCircle = $longitude + $relativeLongitude * cos($theta);
-				if ($lonOnCircle > 180) {
-					$lonOnCircle = -180 + ($lonOnCircle - 180);
-				} else if ($lonOnCircle < -180) {
-					$lonOnCircle = 180 - ($lonOnCircle + 180);
-				}
-
-				array_push($points, array($latOnCircle, $lonOnCircle));
-			}
-			return $points;
-		}
-
-	}	// end-class GeoGeometry
-}	// end-if (!class_exists ('GeoGeometry'))
-
 if (!class_exists ('GeoHash')) {
 	class GeoHash {
 		protected $BITS = array(16, 8, 4, 2, 1);
@@ -725,7 +616,6 @@
 			return $this->encode($lat, $lon, strlen($geoHash));
 		}
 
-<<<<<<< HEAD
 		/**
 		 * @return the geo hash of the same length directly west of the bounding
 		 *         box.
@@ -737,156 +627,6 @@
 			$lon = $bbox[2] - $lonDiff / 2;
 			if ($lon < -180) {
 				$lon = 180 - ($lon + 180);
-=======
-		return array($latInterval[0], $latInterval[1], $lonInterval[0], $lonInterval[1]);
-	}
-
-	/**
-	 * @return the geo hash of the same length directly north of the bounding
-	 *         box.
-	 */
-	function north($geoHash) {
-		$bbox = $this -> decodeToBbox($geoHash);
-		$latDiff = $bbox[1] - $bbox[0];
-		$lat = $bbox[0] - $latDiff / 2;
-		$lon = ($bbox[2] + $bbox[3]) / 2;
-		return $this -> encode($lat, $lon, strlen($geoHash));
-	}
-
-	/**
-	 * @return the geo hash of the same length directly south of the bounding
-	 *         box.
-	 */
-	function south($geoHash) {
-		$bbox = $this -> decodeToBbox($geoHash);
-		$latDiff = $bbox[1] - $bbox[0];
-		$lat = $bbox[1] + $latDiff / 2;
-		$lon = ($bbox[2] + $bbox[3]) / 2;
-		return $this -> encode($lat, $lon, strlen($geoHash));
-	}
-
-	/**
-	 * @return the geo hash of the same length directly west of the bounding
-	 *         box.
-	 */
-	function west($geoHash) {
-		$bbox = $this -> decodeToBbox($geoHash);
-		$lonDiff = $bbox[3] - $bbox[2];
-		$lat = ($bbox[0] + $bbox[1]) / 2;
-		$lon = $bbox[2] - $lonDiff / 2;
-		if ($lon < -180) {
-			$lon = 180 - ($lon + 180);
-		}
-
-		return $this -> encode($lat, $lon, strlen($geoHash));
-	}
-
-	/**
-	 * @return the geo hash of the same length directly east of the bounding
-	 *         box.
-	 */
-	function east($geoHash) {
-		$bbox = $this -> decodeToBbox($geoHash);
-		$lonDiff = $bbox[3] - $bbox[2];
-		$lat = ($bbox[0] + $bbox[1]) / 2;
-		$lon = $bbox[3] + $lonDiff / 2;
-
-		if ($lon > 180) {
-			$lon = -180 + ($lon - 180);
-		}
-
-		return $this -> encode($lat, $lon, strlen($geoHash));
-	}
-
-	function isWest($l1, $l2) {
-		$ll1 = $l1 + 180;
-		$ll2 = $l2 + 180;
-		if ($ll1 < $ll2 && $ll2 - $ll1 < 180) {
-			return TRUE;
-		} else if ($ll1 > $ll2 && $ll2 + 360 - $ll1 < 180) {
-			return TRUE;
-		} else {
-			return FALSE;
-		}
-	}
-
-	function isEast($l1, $l2) {
-		$ll1 = $l1 + 180;
-		$ll2 = $l2 + 180;
-		if ($ll1 > $ll2 && $ll1 - $ll2 < 180) {
-			return TRUE;
-		} else if ($ll1 < $ll2 && $ll1 + 360 - $ll2 < 180) {
-			return TRUE;
-		} else {
-			return FALSE;
-		}
-	}
-
-	function isNorth($l1, $l2) {
-		return $l1 > $l2;
-	}
-
-	function isSouth($l1, $l2) {
-		return $l1 < $l2;
-	}
-
-	/**
-	 * Returns a suitable geo hash length for the desired granularity in meters. The maximum length returned here is 8.
-	 * @param granularityInMeters
-	 * @return a length between 2 and 10.
-	 */
-	function getSuitableHashLength($granularityInMeters, $latitude, $longitude) {
-		if($granularityInMeters < 5) {
-			return 10;
-		}
-		$hash = $this->encode($latitude, $longitude);
-		$width=0;
-		$length=strlen($hash);
-		while($width < $granularityInMeters && strlen($hash) >=2) {
-			$length=strlen($hash);
-			$bbox = $this->decodeToBbox($hash);
-			$width=$this->geogeometry->distance(array($bbox[0],$bbox[2]), array($bbox[0],$bbox[3]));
-			$hash=substr($hash, 0,strlen($hash)-1);
-		}
-		return min($length+1, 12);
-	}
-
-	/**
-	 * Cover the polygon with geo hashes. This is useful for indexing mainly.
-	 *
-	 * @param maxLength
-	 *            maximum length of the geoHash; the more you specify, the more
-	 *            expensive it gets
-	 * @param polygonPoints
-	 *            polygonPoints points that make up the polygon as arrays of
-	 *            [latitude,longitude]
-	 * @return a set of geo hashes that cover the polygon area.
-	 */
-	function getGeoHashesForPolygon($maxLength, $polygonPoints) {
-		if ($maxLength < 2 || $maxLength > 10) {
-			throw new InvalidArgumentException("maxLength should be between 1 and 10");
-		}
-
-		$bbox = $this -> geogeometry -> polygonToBbox($polygonPoints);
-		// first lets figure out an appropriate geohash length
-		$diagonal = $this -> geogeometry -> distance(array($bbox[0], $bbox[2]), array($bbox[1], $bbox[3]));
-		$hashLength = $this -> getSuitableHashLength($diagonal,$bbox[0], $bbox[2]);
-
-		$partiallyContained = array();
-		// now lets generate all geohashes for the containing bounding box
-		// lets start at the top left:
-
-		$rowHash = $this -> encode($bbox[0], $bbox[2], $hashLength);
-		$rowBox = $this -> decodeToBbox($rowHash);
-		while ($rowBox[0] < $bbox[1]) {
-			$columnHash = $rowHash;
-			$columnBox = $rowBox;
-
-			while ($this -> isWest($columnBox[2], $bbox[3])) {
-				array_push($partiallyContained, $columnHash);
-				$columnHash = $this -> east($columnHash);
-				$columnBox = $this -> decodeToBbox($columnHash);
->>>>>>> 567fd429
 			}
 
 			return $this->encode($lat, $lon, strlen($geoHash));
@@ -941,33 +681,26 @@
 			return $l1 < $l2;
 		}
 
-		/**
-		 * Returns a suitable geo hash length for the desired granularity in meters. The maximum length returned here is 8.
-		 * @param granularityInMeters
-		 * @return a length between 2 and 10.
-		 */
-		function getSuitableHashLength($granularityInMeters) {
-			if ($granularityInMeters < 1) {
-				$hashLength = 10;
-			} else if ($granularityInMeters < 5) {
-				$hashLength = 9;
-			} else if ($granularityInMeters < 50) {
-				$hashLength = 8;
-			} else if ($granularityInMeters < 200) {
-				$hashLength = 7;
-			} else if ($granularityInMeters < 1500) {
-				$hashLength = 6;
-			} else if ($granularityInMeters < 10000) {
-				$hashLength = 5;
-			} else if ($granularityInMeters < 50000) {
-				$hashLength = 4;
-			} else if ($granularityInMeters < 200000) {
-				$hashLength = 3;
-			} else {
-				$hashLength = 2;
-			}
-			return $hashLength;
-		}
+	/**
+	 * Returns a suitable geo hash length for the desired granularity in meters. The maximum length returned here is 8.
+	 * @param granularityInMeters
+	 * @return a length between 2 and 10.
+	 */
+	function getSuitableHashLength($granularityInMeters, $latitude, $longitude) {
+		if($granularityInMeters < 5) {
+			return 10;
+		}
+		$hash = $this->encode($latitude, $longitude);
+		$width=0;
+		$length=strlen($hash);
+		while($width < $granularityInMeters && strlen($hash) >=2) {
+			$length=strlen($hash);
+			$bbox = $this->decodeToBbox($hash);
+			$width=$this->geogeometry->distance(array($bbox[0],$bbox[2]), array($bbox[0],$bbox[3]));
+			$hash=substr($hash, 0,strlen($hash)-1);
+		}
+		return min($length+1, 12);
+	}
 
 		/**
 		 * Cover the polygon with geo hashes. This is useful for indexing mainly.
@@ -985,10 +718,10 @@
 				throw new InvalidArgumentException("maxLength should be between 1 and 10");
 			}
 
-			$bbox = $this->geogeometry->polygonToBbox($polygonPoints);
-			// first lets figure out an appropriate geohash length
-			$diagonal = $this->geogeometry->distance(array($bbox[0], $bbox[2]), array($bbox[1], $bbox[3]));
-			$hashLength = $this->getSuitableHashLength($diagonal);
+		$bbox = $this -> geogeometry -> polygonToBbox($polygonPoints);
+		// first lets figure out an appropriate geohash length
+		$diagonal = $this -> geogeometry -> distance(array($bbox[0], $bbox[2]), array($bbox[1], $bbox[3]));
+		$hashLength = $this -> getSuitableHashLength($diagonal,$bbox[0], $bbox[2]);
 
 			$partiallyContained = array();
 			// now lets generate all geohashes for the containing bounding box
@@ -1186,62 +919,6 @@
 			}
 		}
 
-		function geoHashesForCircle($length, $latitude, $longitude, $radius) {
-			// bit of a wet finger approach here: it doesn't make much sense to have
-			// lots of segments unless we have a long geohash or a large radius
-			$segments;
-			if ($length > $this->getSuitableHashLength($radius) - 3) {
-				$segments = 200;
-			} else if ($length > $this->getSuitableHashLength($radius) - 2) {
-				$segments = 100;
-			} else if ($length > $this->getSuitableHashLength($radius) - 1) {
-				$segments = 50;
-			} else {
-				// we don't seem to care about detail
-				$segments = 10;
-			}
-
-			$circle2polygon = $this->geogeometry->circle2polygon($segments, $latitude, $longitude, $radius);
-			return $this->getGeoHashesForPolygon($length, $circle2polygon);
-		}
-<<<<<<< HEAD
-
-	}	// end-class GeoHash
-}	// end-if (!class_exists ('GeoHash))
-
-=======
-		return $hashes;
-	}
-
-	/**
-	 * @param hashLength
-	 * @param lat1
-	 * @param lon1
-	 * @param lat2
-	 * @param lon2
-	 * @return set of geo hashes along the line with the specified geo hash
-	 *         length.
-	 */
-	function geoHashesForLine($hashLength, $lat1, $lon1, $lat2, $lon2) {
-		if ($lat1 == $lat2 && $lon1 == $lon2) {
-			throw new InvalidArgumentException("identical begin and end coordinate: line must have two different points");
-		}
-
-		$result1 = $this -> encodeWithBbox($lat1, $lon1, $hashLength);
-		$bbox1 = $result1[1];
-		$result2 = $this -> encodeWithBbox($lat2, $lon2, $hashLength);
-		$bbox2 = $result2[1];
-		$hash1 = $result1[0];
-		$hash2 = $result2[0];
-		if (strcmp($hash1, $hash2) == 0) {
-			return $this -> getGeoHashesForPolygon($hashLength, array( array($bbox1[0], $bbox1[2]), array($bbox1[0], $bbox1[3]), array($bbox1[1], $bbox1[3]), array($bbox1[1], $bbox2[2])));
-		} else if ($lat1 <= $lat2) {
-			return $this -> getGeoHashesForPolygon($hashLength, array( array($bbox1[1], $bbox1[2]), array($bbox1[0], $bbox1[3]), array($bbox2[0], $bbox2[3]), array($bbox2[1], $bbox2[2])));
-		} else {
-			return $this -> getGeoHashesForPolygon($hashLength, array( array($bbox1[0], $bbox1[2]), array($bbox1[1], $bbox1[3]), array($bbox2[1], $bbox2[2]), array($bbox2[0], $bbox2[3])));
-		}
-	}
-
 	function geoHashesForCircle($length, $latitude, $longitude, $radius) {
 		// bit of a wet finger approach here: it doesn't make much sense to have
 		// lots of segments unless we have a long geohash or a large radius
@@ -1258,10 +935,11 @@
 			$segments = 10;
 		}
 
-		$circle2polygon = $this -> geogeometry -> circle2polygon($segments, $latitude, $longitude, $radius);
-		return $this -> getGeoHashesForPolygon($length, $circle2polygon);
-	}
-
-}
->>>>>>> 567fd429
+			$circle2polygon = $this->geogeometry->circle2polygon($segments, $latitude, $longitude, $radius);
+			return $this->getGeoHashesForPolygon($length, $circle2polygon);
+		}
+
+	}	// end-class GeoHash
+}	// end-if (!class_exists ('GeoHash))
+
 ?>